//===-- ConvertExpr.cpp ---------------------------------------------------===//
//
// Part of the LLVM Project, under the Apache License v2.0 with LLVM Exceptions.
// See https://llvm.org/LICENSE.txt for license information.
// SPDX-License-Identifier: Apache-2.0 WITH LLVM-exception
//
//===----------------------------------------------------------------------===//

#include "flang/Lower/ConvertExpr.h"
#include "SymbolMap.h"
#include "flang/Common/default-kinds.h"
#include "flang/Common/unwrap.h"
#include "flang/Evaluate/fold.h"
#include "flang/Evaluate/real.h"
#include "flang/Lower/Bridge.h"
#include "flang/Lower/CharRT.h"
#include "flang/Lower/ConvertType.h"
#include "flang/Lower/FIRBuilder.h"
#include "flang/Lower/Runtime.h"
#include "flang/Optimizer/Dialect/FIRDialect.h"
#include "flang/Semantics/expression.h"
#include "flang/Semantics/symbol.h"
#include "flang/Semantics/type.h"
#include "mlir/Dialect/Affine/IR/AffineOps.h"
#include "mlir/Dialect/LLVMIR/LLVMDialect.h"
#include "mlir/Dialect/StandardOps/IR/Ops.h"
#include "mlir/IR/Attributes.h"
#include "mlir/IR/Operation.h"
#include "mlir/IR/PatternMatch.h"
#include "mlir/Pass/Pass.h"
#include "mlir/Pass/PassManager.h"
#include "mlir/Transforms/DialectConversion.h"
#include "mlir/Transforms/Passes.h"
#include "llvm/ADT/APFloat.h"
#include "llvm/ADT/ArrayRef.h"
#include "llvm/IR/Type.h"
#include "llvm/Support/ErrorHandling.h"
#include "llvm/Support/raw_ostream.h"

namespace {

#define TODO() llvm_unreachable("not yet implemented")

/// Lowering of Fortran::evaluate::Expr<T> expressions
class ExprLowering {
public:
  explicit ExprLowering(mlir::Location loc,
                        Fortran::lower::AbstractConverter &converter,
                        const Fortran::lower::SomeExpr &vop,
                        Fortran::lower::SymMap &map)
      : location{loc}, converter{converter},
        builder{converter.getFirOpBuilder()}, expr{vop}, symMap{map} {}

  /// Lower the expression `expr` into MLIR standard dialect
  mlir::Value gen() { return gen(expr); }
  mlir::Value genval() { return genval(expr); }

private:
  mlir::Location location;
  Fortran::lower::AbstractConverter &converter;
  Fortran::lower::FirOpBuilder &builder;
  const Fortran::lower::SomeExpr &expr;
  Fortran::lower::SymMap &symMap;

  mlir::Location getLoc() { return location; }

  /// Convert parser's INTEGER relational operators to MLIR.  TODO: using
  /// unordered, but we may want to cons ordered in certain situation.
  static mlir::CmpIPredicate
  translateRelational(Fortran::common::RelationalOperator rop) {
    switch (rop) {
    case Fortran::common::RelationalOperator::LT:
      return mlir::CmpIPredicate::slt;
    case Fortran::common::RelationalOperator::LE:
      return mlir::CmpIPredicate::sle;
    case Fortran::common::RelationalOperator::EQ:
      return mlir::CmpIPredicate::eq;
    case Fortran::common::RelationalOperator::NE:
      return mlir::CmpIPredicate::ne;
    case Fortran::common::RelationalOperator::GT:
      return mlir::CmpIPredicate::sgt;
    case Fortran::common::RelationalOperator::GE:
      return mlir::CmpIPredicate::sge;
    }
    llvm_unreachable("unhandled INTEGER relational operator");
  }

  /// Convert parser's REAL relational operators to MLIR.
  /// The choice of order (O prefix) vs unorder (U prefix) follows Fortran 2018
  /// requirements in the IEEE context (table 17.1 of F2018). This choice is
  /// also applied in other contexts because it is easier and in line with
  /// other Fortran compilers.
  /// FIXME: The signaling/quiet aspect of the table 17.1 requirement is not
  /// fully enforced. FIR and LLVM `fcmp` instructions do not give any guarantee
  /// whether the comparison will signal or not in case of quiet NaN argument.
  static mlir::CmpFPredicate
  translateFloatRelational(Fortran::common::RelationalOperator rop) {
    switch (rop) {
    case Fortran::common::RelationalOperator::LT:
      return mlir::CmpFPredicate::OLT;
    case Fortran::common::RelationalOperator::LE:
      return mlir::CmpFPredicate::OLE;
    case Fortran::common::RelationalOperator::EQ:
      return mlir::CmpFPredicate::OEQ;
    case Fortran::common::RelationalOperator::NE:
      return mlir::CmpFPredicate::UNE;
    case Fortran::common::RelationalOperator::GT:
      return mlir::CmpFPredicate::OGT;
    case Fortran::common::RelationalOperator::GE:
      return mlir::CmpFPredicate::OGE;
    }
    llvm_unreachable("unhandled REAL relational operator");
  }

  /// Generate an integral constant of `value`
  template <int KIND>
  mlir::Value genIntegerConstant(mlir::MLIRContext *context,
                                 std::int64_t value) {
    auto type = converter.genType(Fortran::common::TypeCategory::Integer, KIND);
    auto attr = builder.getIntegerAttr(type, value);
    return builder.create<mlir::ConstantOp>(getLoc(), type, attr);
  }

  /// Generate a logical/boolean constant of `value`
  mlir::Value genBoolConstant(mlir::MLIRContext *context, bool value) {
    auto i1Type = builder.getI1Type();
    auto attr = builder.getIntegerAttr(i1Type, value ? 1 : 0);
    return builder.create<mlir::ConstantOp>(getLoc(), i1Type, attr).getResult();
  }

  template <int KIND>
  mlir::Value genRealConstant(mlir::MLIRContext *context,
                              const llvm::APFloat &value) {
    auto fltTy = Fortran::lower::convertReal(context, KIND);
    auto attr = builder.getFloatAttr(fltTy, value);
    auto res = builder.create<mlir::ConstantOp>(getLoc(), fltTy, attr);
    return res.getResult();
  }

  mlir::Type getSomeKindInteger() { return builder.getIndexType(); }

  template <typename OpTy, typename A>
  mlir::Value createBinaryOp(const A &ex, mlir::Value lhs, mlir::Value rhs) {
    assert(lhs && rhs && "argument did not lower");
    auto x = builder.create<OpTy>(getLoc(), lhs, rhs);
    return x.getResult();
  }
  template <typename OpTy, typename A>
  mlir::Value createBinaryOp(const A &ex, mlir::Value rhs) {
    return createBinaryOp<OpTy>(ex, genval(ex.left()), rhs);
  }
  template <typename OpTy, typename A>
  mlir::Value createBinaryOp(const A &ex) {
    return createBinaryOp<OpTy>(ex, genval(ex.left()), genval(ex.right()));
  }

  mlir::FuncOp getFunction(llvm::StringRef name, mlir::FunctionType funTy) {
    if (auto func = builder.getNamedFunction(name))
      return func;
    return builder.createFunction(name, funTy);
  }

  template <Fortran::common::TypeCategory TC, int KIND>
  mlir::FunctionType createFunctionType() {
    if constexpr (TC == Fortran::common::TypeCategory::Integer) {
      auto output =
          converter.genType(Fortran::common::TypeCategory::Integer, KIND);
      llvm::SmallVector<mlir::Type, 2> inputs;
      inputs.push_back(output);
      inputs.push_back(output);
      return mlir::FunctionType::get(inputs, output, builder.getContext());
    } else if constexpr (TC == Fortran::common::TypeCategory::Real) {
      auto output = Fortran::lower::convertReal(builder.getContext(), KIND);
      llvm::SmallVector<mlir::Type, 2> inputs;
      inputs.push_back(output);
      inputs.push_back(output);
      return mlir::FunctionType::get(inputs, output, builder.getContext());
    } else {
      llvm_unreachable("this category is not implemented");
    }
  }

  template <typename OpTy>
  mlir::Value createCompareOp(mlir::CmpIPredicate pred, mlir::Value lhs,
                              mlir::Value rhs) {
    return builder.create<OpTy>(getLoc(), pred, lhs, rhs);
  }
  template <typename OpTy, typename A>
  mlir::Value createCompareOp(const A &ex, mlir::CmpIPredicate pred) {
    return createCompareOp<OpTy>(pred, genval(ex.left()), genval(ex.right()));
  }

  template <typename OpTy>
  mlir::Value createFltCmpOp(mlir::CmpFPredicate pred, mlir::Value lhs,
                             mlir::Value rhs) {
    return builder.create<OpTy>(getLoc(), pred, lhs, rhs);
  }
  template <typename OpTy, typename A>
  mlir::Value createFltCmpOp(const A &ex, mlir::CmpFPredicate pred) {
    return createFltCmpOp<OpTy>(pred, genval(ex.left()), genval(ex.right()));
  }

  /// Create a call to the runtime to compare two CHARACTER values.
  /// Precondition: This assumes that the two values have `fir.boxchar` type.
  mlir::Value createCharCompare(mlir::CmpIPredicate pred, mlir::Value lhs,
                                mlir::Value rhs) {
    return Fortran::lower::genBoxCharCompare(converter, getLoc(), pred, lhs,
                                             rhs);
  }
  template <typename A>
  mlir::Value createCharCompare(const A &ex, mlir::CmpIPredicate pred) {
    return createCharCompare(pred, genval(ex.left()), genval(ex.right()));
  }

  /// Returns a reference to a symbol or its box/boxChar descriptor if it has
  /// one.
  mlir::Value gen(Fortran::semantics::SymbolRef sym) {
    if (auto val = symMap.lookupSymbol(sym))
      return val;
    llvm_unreachable("all symbols should be in the map");
    auto addr = builder.createTemporary(getLoc(), converter.genType(sym),
                                        sym->name().ToString());
    symMap.addSymbol(sym, addr);
    return addr;
  }

  mlir::Value gendef(Fortran::semantics::SymbolRef sym) { return gen(sym); }

  mlir::Value genLoad(mlir::Value addr) {
    return builder.create<fir::LoadOp>(getLoc(), addr);
  }

  mlir::Value genval(Fortran::semantics::SymbolRef sym) {
    auto var = gen(sym);
    if (fir::isReferenceLike(var.getType()))
      return genLoad(var);
    return var;
  }

  mlir::Value genval(const Fortran::evaluate::BOZLiteralConstant &) { TODO(); }
  mlir::Value genval(const Fortran::evaluate::ProcedureDesignator &) { TODO(); }
  mlir::Value genval(const Fortran::evaluate::NullPointer &) { TODO(); }
  mlir::Value genval(const Fortran::evaluate::StructureConstructor &) {
    TODO();
  }
  mlir::Value genval(const Fortran::evaluate::ImpliedDoIndex &) { TODO(); }

  mlir::Value genval(const Fortran::evaluate::DescriptorInquiry &desc) {
    auto descRef = symMap.lookupSymbol(desc.base().GetLastSymbol());
    assert(descRef && "no mlir::Value associated to Symbol");
    auto descType = descRef.getAddr().getType();
    mlir::Value res{};
    switch (desc.field()) {
    case Fortran::evaluate::DescriptorInquiry::Field::Len:
      if (descType.isa<fir::BoxCharType>()) {
        auto lenType = builder.getLengthType();
        res = builder.create<fir::BoxCharLenOp>(getLoc(), lenType, descRef);
      } else if (descType.isa<fir::BoxType>()) {
        TODO();
      } else {
        llvm_unreachable("not a descriptor");
      }
      break;
    default:
      TODO();
    }
    return res;
  }

  template <int KIND>
  mlir::Value genval(const Fortran::evaluate::TypeParamInquiry<KIND> &) {
    TODO();
  }

  template <int KIND>
  mlir::Value genval(const Fortran::evaluate::ComplexComponent<KIND> &part) {
    builder.setLocation(getLoc());
    return builder.extractComplexPart(genval(part.left()),
                                      part.isImaginaryPart);
  }

  template <Fortran::common::TypeCategory TC, int KIND>
  mlir::Value genval(
      const Fortran::evaluate::Negate<Fortran::evaluate::Type<TC, KIND>> &op) {
    auto input = genval(op.left());
    if constexpr (TC == Fortran::common::TypeCategory::Integer) {
      // Currently no Standard/FIR op for integer negation.
      auto zero = genIntegerConstant<KIND>(builder.getContext(), 0);
      return builder.create<mlir::SubIOp>(getLoc(), zero, input);
    } else if constexpr (TC == Fortran::common::TypeCategory::Real) {
      return builder.create<fir::NegfOp>(getLoc(), input);
    } else {
      static_assert(TC == Fortran::common::TypeCategory::Complex,
                    "Expected numeric type");
      return createBinaryOp<fir::NegcOp>(op);
    }
  }

  template <Fortran::common::TypeCategory TC, int KIND>
  mlir::Value
  genval(const Fortran::evaluate::Add<Fortran::evaluate::Type<TC, KIND>> &op) {
    if constexpr (TC == Fortran::common::TypeCategory::Integer) {
      return createBinaryOp<mlir::AddIOp>(op);
    } else if constexpr (TC == Fortran::common::TypeCategory::Real) {
      return createBinaryOp<fir::AddfOp>(op);
    } else {
      static_assert(TC == Fortran::common::TypeCategory::Complex,
                    "Expected numeric type");
      return createBinaryOp<fir::AddcOp>(op);
    }
  }
  template <Fortran::common::TypeCategory TC, int KIND>
  mlir::Value
  genval(const Fortran::evaluate::Subtract<Fortran::evaluate::Type<TC, KIND>>
             &op) {
    if constexpr (TC == Fortran::common::TypeCategory::Integer) {
      return createBinaryOp<mlir::SubIOp>(op);
    } else if constexpr (TC == Fortran::common::TypeCategory::Real) {
      return createBinaryOp<fir::SubfOp>(op);
    } else {
      static_assert(TC == Fortran::common::TypeCategory::Complex,
                    "Expected numeric type");
      return createBinaryOp<fir::SubcOp>(op);
    }
  }

  template <Fortran::common::TypeCategory TC, int KIND>
  mlir::Value
  genval(const Fortran::evaluate::Multiply<Fortran::evaluate::Type<TC, KIND>>
             &op) {
    if constexpr (TC == Fortran::common::TypeCategory::Integer) {
      return createBinaryOp<mlir::MulIOp>(op);
    } else if constexpr (TC == Fortran::common::TypeCategory::Real) {
      return createBinaryOp<fir::MulfOp>(op);
    } else {
      static_assert(TC == Fortran::common::TypeCategory::Complex,
                    "Expected numeric type");
      return createBinaryOp<fir::MulcOp>(op);
    }
  }

  template <Fortran::common::TypeCategory TC, int KIND>
  mlir::Value genval(
      const Fortran::evaluate::Divide<Fortran::evaluate::Type<TC, KIND>> &op) {
    if constexpr (TC == Fortran::common::TypeCategory::Integer) {
      return createBinaryOp<mlir::SignedDivIOp>(op);
    } else if constexpr (TC == Fortran::common::TypeCategory::Real) {
      return createBinaryOp<fir::DivfOp>(op);
    } else {
      static_assert(TC == Fortran::common::TypeCategory::Complex,
                    "Expected numeric type");
      return createBinaryOp<fir::DivcOp>(op);
    }
  }

  template <Fortran::common::TypeCategory TC, int KIND>
  mlir::Value genval(
      const Fortran::evaluate::Power<Fortran::evaluate::Type<TC, KIND>> &op) {
    auto ty = converter.genType(TC, KIND);
    return builder.genPow(ty, genval(op.left()), genval(op.right()));
  }

  template <Fortran::common::TypeCategory TC, int KIND>
  mlir::Value genval(
      const Fortran::evaluate::RealToIntPower<Fortran::evaluate::Type<TC, KIND>>
          &op) {
    auto ty = converter.genType(TC, KIND);
    return builder.genPow(ty, genval(op.left()), genval(op.right()));
  }

  template <int KIND>
  mlir::Value genval(const Fortran::evaluate::ComplexConstructor<KIND> &op) {
    builder.setLocation(getLoc());
    return builder.createComplex(KIND, genval(op.left()), genval(op.right()));
  }

  template <int KIND>
  mlir::Value genval(const Fortran::evaluate::Concat<KIND> &op) {
    TODO();
  }

  /// MIN and MAX operations
  template <Fortran::common::TypeCategory TC, int KIND>
  mlir::Value
  genval(const Fortran::evaluate::Extremum<Fortran::evaluate::Type<TC, KIND>>
             &op) {
    std::string name =
        op.ordering == Fortran::evaluate::Ordering::Greater ? "max"s : "min"s;
    auto type = converter.genType(TC, KIND);
    llvm::SmallVector<mlir::Value, 2> operands{genval(op.left()),
                                               genval(op.right())};
    return builder.genIntrinsicCall(name, type, operands);
  }

  template <int KIND>
  mlir::Value genval(const Fortran::evaluate::SetLength<KIND> &) {
    TODO();
  }

  template <Fortran::common::TypeCategory TC, int KIND>
  mlir::Value
  genval(const Fortran::evaluate::Relational<Fortran::evaluate::Type<TC, KIND>>
             &op) {
    mlir::Value result{};
    if constexpr (TC == Fortran::common::TypeCategory::Integer) {
      result = createCompareOp<mlir::CmpIOp>(op, translateRelational(op.opr));
    } else if constexpr (TC == Fortran::common::TypeCategory::Real) {
      result =
          createFltCmpOp<fir::CmpfOp>(op, translateFloatRelational(op.opr));
    } else if constexpr (TC == Fortran::common::TypeCategory::Complex) {
      bool eq{op.opr == Fortran::common::RelationalOperator::EQ};
      if (!eq && op.opr != Fortran::common::RelationalOperator::NE)
        llvm_unreachable("relation undefined for complex");
      builder.setLocation(getLoc());
      result = builder.createComplexCompare(genval(op.left()),
                                            genval(op.right()), eq);
    } else {
      static_assert(TC == Fortran::common::TypeCategory::Character);
      builder.setLocation(getLoc());
      result = createCharCompare(op, translateRelational(op.opr));
    }
    return result;
  }

  mlir::Value
  genval(const Fortran::evaluate::Relational<Fortran::evaluate::SomeType> &op) {
    return std::visit([&](const auto &x) { return genval(x); }, op.u);
  }

  template <Fortran::common::TypeCategory TC1, int KIND,
            Fortran::common::TypeCategory TC2>
  mlir::Value
  genval(const Fortran::evaluate::Convert<Fortran::evaluate::Type<TC1, KIND>,
                                          TC2> &convert) {
    auto ty = converter.genType(TC1, KIND);
    auto operand = genval(convert.left());
    return builder.createConvert(getLoc(), ty, operand);
  }

  template <typename A>
  mlir::Value genval(const Fortran::evaluate::Parentheses<A> &op) {
    auto input = genval(op.left());
    return builder.create<fir::NoReassocOp>(getLoc(), input.getType(), input);
  }

  template <int KIND>
  mlir::Value genval(const Fortran::evaluate::Not<KIND> &op) {
    auto *context = builder.getContext();
    auto logical = genval(op.left());
    auto one = genBoolConstant(context, true);
    auto val = builder.createConvert(getLoc(), builder.getI1Type(), logical);
    return builder.create<mlir::XOrOp>(getLoc(), val, one);
  }

  template <int KIND>
  mlir::Value genval(const Fortran::evaluate::LogicalOperation<KIND> &op) {
    mlir::Value result;
    auto i1Type = builder.getI1Type();
    auto lhs = builder.createConvert(getLoc(), i1Type, genval(op.left()));
    auto rhs = builder.createConvert(getLoc(), i1Type, genval(op.right()));
    switch (op.logicalOperator) {
    case Fortran::evaluate::LogicalOperator::And:
      result = createBinaryOp<mlir::AndOp>(op, lhs, rhs);
      break;
    case Fortran::evaluate::LogicalOperator::Or:
      result = createBinaryOp<mlir::OrOp>(op, lhs, rhs);
      break;
    case Fortran::evaluate::LogicalOperator::Eqv:
      result = createCompareOp<mlir::CmpIOp>(mlir::CmpIPredicate::eq, lhs, rhs);
      break;
    case Fortran::evaluate::LogicalOperator::Neqv:
      result = createCompareOp<mlir::CmpIOp>(mlir::CmpIPredicate::ne, lhs, rhs);
      break;
    case Fortran::evaluate::LogicalOperator::Not:
      // lib/evaluate expression for .NOT. is Fortran::evaluate::Not<KIND>.
      llvm_unreachable(".NOT. is not a binary operator");
    }
    if (!result)
      llvm_unreachable("unhandled logical operation");
    return result;
  }

  /// Construct a CHARACTER literal
  template <int KIND, typename E>
  mlir::Value genCharLit(const E &data, int64_t size) {
    auto type = fir::SequenceType::get(
        {size}, fir::CharacterType::get(builder.getContext(), KIND));
    // FIXME: for wider char types, use an array of i16 or i32
    // for now, just fake it that it's a i8 to get it past the C++ compiler
    if constexpr (KIND == 1) {
      std::string globalName = converter.uniqueCGIdent("cl", data);
      auto global = builder.getNamedGlobal(globalName);
      if (!global)
        global = builder.createGlobalConstant(
            getLoc(), type, globalName,
            [&](Fortran::lower::FirOpBuilder &builder) {
              auto context = builder.getContext();
              auto strAttr = mlir::StringAttr::get(data.c_str(), context);
              auto valTag =
                  mlir::Identifier::get(fir::StringLitOp::value(), context);
              mlir::NamedAttribute dataAttr(valTag, strAttr);
              auto sizeTag =
                  mlir::Identifier::get(fir::StringLitOp::size(), context);
              mlir::NamedAttribute sizeAttr(sizeTag,
                                            builder.getI64IntegerAttr(size));
              llvm::SmallVector<mlir::NamedAttribute, 2> attrs{dataAttr,
                                                               sizeAttr};
              auto str = builder.create<fir::StringLitOp>(
                  getLoc(), llvm::ArrayRef<mlir::Type>{type}, llvm::None,
                  attrs);
              builder.create<fir::HasValueOp>(getLoc(), str);
            });
      return builder.create<fir::AddrOfOp>(getLoc(), global.resultType(),
                                           global.getSymbol());
    }
    auto context = builder.getContext();
    auto valTag = mlir::Identifier::get(fir::StringLitOp::value(), context);
    auto strAttr = mlir::StringAttr::get((const char *)data.c_str(), context);
    mlir::NamedAttribute dataAttr(valTag, strAttr);
    auto sizeTag = mlir::Identifier::get(fir::StringLitOp::size(), context);
    mlir::NamedAttribute sizeAttr(sizeTag, builder.getI64IntegerAttr(size));
    llvm::SmallVector<mlir::NamedAttribute, 2> attrs{dataAttr, sizeAttr};
    return builder.create<fir::StringLitOp>(
        getLoc(), llvm::ArrayRef<mlir::Type>{type}, llvm::None, attrs);
  }

  template <Fortran::common::TypeCategory TC, int KIND>
  mlir::Value genScalarLit(
      const Fortran::evaluate::Scalar<Fortran::evaluate::Type<TC, KIND>>
          &value) {
    if constexpr (TC == Fortran::common::TypeCategory::Integer) {
      return genIntegerConstant<KIND>(builder.getContext(), value.ToInt64());
<<<<<<< HEAD
    } else if constexpr (TC == Fortran::lower::LogicalCat) {
      return genBoolConstant(builder.getContext(), value.IsTrue());
    } else if constexpr (TC == Fortran::lower::RealCat) {
=======
    } else if constexpr (TC == Fortran::common::TypeCategory::Logical) {
      return genLogicalConstantAsI1(builder.getContext(), value.IsTrue());
    } else if constexpr (TC == Fortran::common::TypeCategory::Real) {
>>>>>>> 4ec7231c
      std::string str = value.DumpHexadecimal();
      if constexpr (KIND == 2) {
        llvm::APFloat floatVal{llvm::APFloatBase::IEEEhalf(), str};
        return genRealConstant<KIND>(builder.getContext(), floatVal);
      } else if constexpr (KIND == 4) {
        llvm::APFloat floatVal{llvm::APFloatBase::IEEEsingle(), str};
        return genRealConstant<KIND>(builder.getContext(), floatVal);
      } else if constexpr (KIND == 10) {
        llvm::APFloat floatVal{llvm::APFloatBase::x87DoubleExtended(), str};
        return genRealConstant<KIND>(builder.getContext(), floatVal);
      } else if constexpr (KIND == 16) {
        llvm::APFloat floatVal{llvm::APFloatBase::IEEEquad(), str};
        return genRealConstant<KIND>(builder.getContext(), floatVal);
      } else {
        // convert everything else to double
        llvm::APFloat floatVal{llvm::APFloatBase::IEEEdouble(), str};
        return genRealConstant<KIND>(builder.getContext(), floatVal);
      }
    } else if constexpr (TC == Fortran::common::TypeCategory::Complex) {
      using TR =
          Fortran::evaluate::Type<Fortran::common::TypeCategory::Real, KIND>;
      return genval(Fortran::evaluate::ComplexConstructor<KIND>{
          Fortran::evaluate::Expr<TR>{
              Fortran::evaluate::Constant<TR>{value.REAL()}},
          Fortran::evaluate::Expr<TR>{
              Fortran::evaluate::Constant<TR>{value.AIMAG()}}});
    } else {
      llvm_unreachable("unhandled constant");
    }
  }

  template <Fortran::common::TypeCategory TC, int KIND>
  mlir::Value genArrayLit(
      const Fortran::evaluate::Constant<Fortran::evaluate::Type<TC, KIND>>
          &con) {
    // TODO:
    // - Multi-dimensional array
    if (con.Rank() > 1) {
      TODO(); // "Multi dimensional array not yet supported"
    }
    fir::SequenceType::Shape shape(1, con.shape()[0]);
    auto arrayTy = fir::SequenceType::get(shape, converter.genType(TC, KIND));
    auto idxTy = builder.getIndexType();
    mlir::Value array = builder.create<fir::UndefOp>(getLoc(), arrayTy);
    Fortran::evaluate::ConstantSubscripts subscripts = con.lbounds();
    std::int64_t counter = 0;
    do {
      auto constant = genScalarLit<TC, KIND>(con.At(subscripts));
      auto idx = builder.createIntegerConstant(idxTy, counter++);
      array = builder.create<fir::InsertValueOp>(getLoc(), arrayTy, array,
                                                 constant, idx);
    } while (con.IncrementSubscripts(subscripts));
    return array;
  }

  template <Fortran::common::TypeCategory TC, int KIND>
  mlir::Value
  genval(const Fortran::evaluate::Constant<Fortran::evaluate::Type<TC, KIND>>
             &con) {
    // TODO:
    // - derived type constant
    if (con.Rank() > 0)
      return genArrayLit(con);

    using T = Fortran::evaluate::Type<TC, KIND>;
    const std::optional<Fortran::evaluate::Scalar<T>> &opt =
        con.GetScalarValue();
    if (!opt.has_value())
      llvm_unreachable("constant has no value");
    if constexpr (TC == Fortran::common::TypeCategory::Character) {
      return genCharLit<KIND>(opt.value(), con.LEN());
    }
    return genScalarLit<TC, KIND>(opt.value());
  }

  template <Fortran::common::TypeCategory TC>
  mlir::Value genval(
      const Fortran::evaluate::Constant<Fortran::evaluate::SomeKind<TC>> &con) {
    if constexpr (TC == Fortran::common::TypeCategory::Integer) {
      auto opt = (*con).ToInt64();
      auto type = getSomeKindInteger();
      auto attr = builder.getIntegerAttr(type, opt);
      auto res = builder.create<mlir::ConstantOp>(getLoc(), type, attr);
      return res.getResult();
    } else {
      llvm_unreachable("unhandled constant of unknown kind");
    }
  }

  template <typename A>
  mlir::Value genval(const Fortran::evaluate::ArrayConstructor<A> &) {
    TODO();
  }
  mlir::Value gen(const Fortran::evaluate::ComplexPart &) { TODO(); }
  mlir::Value gendef(const Fortran::evaluate::ComplexPart &cp) {
    return gen(cp);
  }
  mlir::Value genval(const Fortran::evaluate::ComplexPart &) { TODO(); }

  mlir::Value gen(const Fortran::evaluate::Substring &s) {
    // Get base string
    auto baseString = std::visit(
        Fortran::common::visitors{
            [&](const Fortran::evaluate::DataRef &x) { return gen(x); },
            [&](const Fortran::evaluate::StaticDataObject::Pointer &)
                -> mlir::Value { TODO(); },
        },
        s.parent());
    llvm::SmallVector<mlir::Value, 2> bounds;
    bounds.push_back(genval(s.lower()));
    if (auto upperBound{s.upper()}) {
      bounds.push_back(genval(*upperBound));
    }
    return builder.createSubstring(baseString, bounds);
  }

  mlir::Value gendef(const Fortran::evaluate::Substring &ss) { return gen(ss); }
  mlir::Value genval(const Fortran::evaluate::Substring &ss) { return gen(ss); }
  mlir::Value genval(const Fortran::evaluate::Triplet &trip) { TODO(); }

  mlir::Value genval(const Fortran::evaluate::Subscript &subs) {
    return std::visit(
        Fortran::common::visitors{
            [&](const Fortran::evaluate::IndirectSubscriptIntegerExpr &x) {
              return genval(x.value());
            },
            [&](const Fortran::evaluate::Triplet &x) { return genval(x); },
        },
        subs.u);
  }

  mlir::Value gen(const Fortran::evaluate::DataRef &dref) {
    return std::visit([&](const auto &x) { return gen(x); }, dref.u);
  }
  mlir::Value gendef(const Fortran::evaluate::DataRef &dref) {
    return gen(dref);
  }
  mlir::Value genval(const Fortran::evaluate::DataRef &dref) {
    return std::visit([&](const auto &x) { return genval(x); }, dref.u);
  }

  // Helper function to turn the left-recursive Component structure into a list.
  // Returns the object used as the base coordinate for the component chain.
  static Fortran::evaluate::DataRef const *
  reverseComponents(const Fortran::evaluate::Component &cmpt,
                    std::list<const Fortran::evaluate::Component *> &list) {
    list.push_front(&cmpt);
    return std::visit(Fortran::common::visitors{
                          [&](const Fortran::evaluate::Component &x) {
                            return reverseComponents(x, list);
                          },
                          [&](auto &) { return &cmpt.base(); },
                      },
                      cmpt.base().u);
  }

  // Return the coordinate of the component reference
  mlir::Value gen(const Fortran::evaluate::Component &cmpt) {
    std::list<const Fortran::evaluate::Component *> list;
    auto *base = reverseComponents(cmpt, list);
    llvm::SmallVector<mlir::Value, 2> coorArgs;
    auto obj = gen(*base);
    auto *sym = &cmpt.GetFirstSymbol();
    auto ty = converter.genType(*sym);
    for (auto *field : list) {
      sym = &field->GetLastSymbol();
      auto name = sym->name().ToString();
      // FIXME: as we're walking the chain of field names, we need to update the
      // subtype as we drill down
      coorArgs.push_back(builder.create<fir::FieldIndexOp>(getLoc(), name, ty));
    }
    assert(sym && "no component(s)?");
    ty = fir::ReferenceType::get(ty);
    return builder.create<fir::CoordinateOp>(getLoc(), ty, obj, coorArgs);
  }

  mlir::Value gendef(const Fortran::evaluate::Component &cmpt) {
    return gen(cmpt);
  }
  mlir::Value genval(const Fortran::evaluate::Component &cmpt) {
    return genLoad(gen(cmpt));
  }

  // Determine the result type after removing `dims` dimensions from the array
  // type `arrTy`
  mlir::Type genSubType(mlir::Type arrTy, unsigned dims) {
    auto unwrapTy = arrTy.cast<fir::ReferenceType>().getEleTy();
    auto seqTy = unwrapTy.cast<fir::SequenceType>();
    auto shape = seqTy.getShape();
    assert(shape.size() > 0 && "removing columns for sequence sans shape");
    assert(dims <= shape.size() && "removing more columns than exist");
    fir::SequenceType::Shape newBnds;
    // follow Fortran semantics and remove columns (from right)
    auto e{shape.size() - dims};
    for (decltype(e) i{0}; i < e; ++i)
      newBnds.push_back(shape[i]);
    if (!newBnds.empty())
      return fir::SequenceType::get(newBnds, seqTy.getEleTy());
    return seqTy.getEleTy();
  }

  // Generate the code for a Bound value.
  mlir::Value genval(const Fortran::semantics::Bound &bound) {
    if (bound.isExplicit()) {
      auto sub = bound.GetExplicit();
      if (sub.has_value())
        return genval(*sub);
      return genIntegerConstant<8>(builder.getContext(), 1);
    }
    TODO();
  }

  mlir::Value genArrayRefComponent(const Fortran::evaluate::ArrayRef &aref) {
    mlir::Value base = gen(aref.base().GetComponent());
    llvm::SmallVector<mlir::Value, 8> args;
    for (auto &subsc : aref.subscript())
      args.push_back(genval(subsc));
    auto ty = genSubType(base.getType(), args.size());
    ty = fir::ReferenceType::get(ty);
    return builder.create<fir::CoordinateOp>(getLoc(), ty, base, args);
  }

  mlir::Value gen(const Fortran::lower::SymIndex &si,
                  const Fortran::evaluate::ArrayRef &aref) {
    auto loc = getLoc();
    auto addr = si.getAddr();
    auto arrTy = fir::dyn_cast_ptrEleTy(addr.getType());
    auto eleTy = arrTy.cast<fir::SequenceType>().getEleTy();
    auto refTy = fir::ReferenceType::get(eleTy);
    auto base = builder.createConvert(loc, refTy, addr);
    auto idxTy = builder.getIndexType();
    auto one = builder.createIntegerConstant(idxTy, 1);
    auto zero = builder.createIntegerConstant(idxTy, 0);
    auto genShaped = [&](const auto &arr, mlir::Value delta) -> mlir::Value {
      mlir::Value total = zero;
      assert(arr.shape.size() == aref.subscript().size());
      for (const auto &pair : llvm::zip(arr.shape, aref.subscript())) {
        auto val = builder.createConvert(loc, idxTy, genval(std::get<1>(pair)));
        auto diff = builder.create<mlir::SubIOp>(loc, val, one);
        auto prod = builder.create<mlir::MulIOp>(loc, delta, diff);
        total = builder.create<mlir::AddIOp>(loc, prod, total);
        delta = builder.create<mlir::MulIOp>(loc, delta, std::get<0>(pair));
      }
      return builder.create<fir::CoordinateOp>(
          loc, refTy, base, llvm::ArrayRef<mlir::Value>{total});
    };
    auto genFullDim = [&](const auto &arr, mlir::Value delta) -> mlir::Value {
      mlir::Value total = zero;
      assert(arr.shape.size() == aref.subscript().size());
      for (const auto &pair : llvm::zip(arr.shape, aref.subscript())) {
        auto val = builder.createConvert(loc, idxTy, genval(std::get<1>(pair)));
        auto lb =
            builder.createConvert(loc, idxTy, std::get<0>(std::get<0>(pair)));
        auto diff = builder.create<mlir::SubIOp>(loc, val, lb);
        auto prod = builder.create<mlir::MulIOp>(loc, delta, diff);
        total = builder.create<mlir::AddIOp>(loc, prod, total);
        if (auto ext = std::get<1>(std::get<0>(pair)))
          delta = builder.create<mlir::MulIOp>(loc, delta, ext);
      }
      return builder.create<fir::CoordinateOp>(
          loc, refTy, base, llvm::ArrayRef<mlir::Value>{total});
    };
    return std::visit(
        Fortran::common::visitors{
            [&](const Fortran::lower::SymIndex::Shaped &arr) {
              return genShaped(arr, one);
            },
            [&](const Fortran::lower::SymIndex::FullDim &arr) {
              return genFullDim(arr, one);
            },
            [&](const Fortran::lower::SymIndex::CharShaped &arr) {
              return genShaped(arr, arr.len);
            },
            [&](const Fortran::lower::SymIndex::CharFullDim &arr) {
              return genFullDim(arr, arr.len);
            },
            [&](const Fortran::lower::SymIndex::Derived &arr) {
              TODO();
              return mlir::Value{};
            },
            [&](const auto &) {
              TODO();
              return mlir::Value{};
            }},
        si.v);
  }

  // Return the coordinate of the array reference
  mlir::Value gen(const Fortran::evaluate::ArrayRef &aref) {
    if (aref.base().IsSymbol()) {
      auto &symbol = aref.base().GetFirstSymbol();
      auto si = symMap.lookupSymbol(symbol);
      if (!si.hasConstantShape())
        return gen(si, aref);
      mlir::Value base = gen(symbol);
      auto &shape =
          symbol.get<Fortran::semantics::ObjectEntityDetails>().shape();
      unsigned i = 0;
      llvm::SmallVector<mlir::Value, 8> args;
      for (auto &subsc : aref.subscript()) {
        auto val = genval(subsc);
        auto adj = genval(shape[i++].lbound());
        auto ty = val.getType();
        args.push_back(builder.create<mlir::SubIOp>(getLoc(), ty, val, adj));
      }
      auto ty = genSubType(base.getType(), args.size());
      ty = fir::ReferenceType::get(ty);
      return builder.create<fir::CoordinateOp>(getLoc(), ty, base, args);
    }
    return genArrayRefComponent(aref);
  }

  mlir::Value gendef(const Fortran::evaluate::ArrayRef &aref) {
    return gen(aref);
  }

  mlir::Value genval(const Fortran::evaluate::ArrayRef &aref) {
    return genLoad(gen(aref));
  }

  // Return a coordinate of the coarray reference. This is necessary as a
  // Component may have a CoarrayRef as its base coordinate.
  mlir::Value gen(const Fortran::evaluate::CoarrayRef &coref) {
    // FIXME: need to visit the cosubscripts...
    // return gen(coref.base());
    TODO();
  }
  mlir::Value gendef(const Fortran::evaluate::CoarrayRef &coref) {
    return gen(coref);
  }
  mlir::Value genval(const Fortran::evaluate::CoarrayRef &coref) {
    return genLoad(gen(coref));
  }

  template <typename A>
  mlir::Value gen(const Fortran::evaluate::Designator<A> &des) {
    return std::visit([&](const auto &x) { return gen(x); }, des.u);
  }
  template <typename A>
  mlir::Value gendef(const Fortran::evaluate::Designator<A> &des) {
    return gen(des);
  }
  template <typename A>
  mlir::Value genval(const Fortran::evaluate::Designator<A> &des) {
    return std::visit([&](const auto &x) { return genval(x); }, des.u);
  }

  // call a function
  template <typename A>
  mlir::Value gen(const Fortran::evaluate::FunctionRef<A> &funRef) {
    TODO();
  }
  template <typename A>
  mlir::Value gendef(const Fortran::evaluate::FunctionRef<A> &funRef) {
    return gen(funRef);
  }
  template <typename A>
  mlir::Value genval(const Fortran::evaluate::FunctionRef<A> &funRef) {
    TODO(); // Derived type functions (user + intrinsics)
  }

  mlir::Value
  genIntrinsicRef(const Fortran::evaluate::ProcedureRef &procRef,
                  const Fortran::evaluate::SpecificIntrinsic &intrinsic,
                  mlir::ArrayRef<mlir::Type> resultType) {
    if (resultType.size() != 1)
      TODO(); // Intrinsic subroutine

    llvm::SmallVector<mlir::Value, 2> operands;
    // Lower arguments
    // For now, logical arguments for intrinsic are lowered to `fir.logical`
    // so that TRANSFER can work. For some arguments, it could lead to useless
    // conversions (e.g scalar MASK of MERGE will be converted to `i1`), but
    // the generated code is at least correct. To improve this, the intrinsic
    // lowering facility should control argument lowering.
    for (const auto &arg : procRef.arguments()) {
      if (auto *expr = Fortran::evaluate::UnwrapExpr<
              Fortran::evaluate::Expr<Fortran::evaluate::SomeType>>(arg)) {
        operands.push_back(genval(*expr));
      } else {
        operands.push_back(nullptr); // optional
      }
    }
    // Let the intrinsic library lower the intrinsic procedure call
    llvm::StringRef name{intrinsic.name};
    return builder.genIntrinsicCall(name, resultType[0], operands);
  }

  template <typename A>
  bool isCharacterType(const A &exp) {
    if (auto type = exp.GetType())
      return type->category() == Fortran::common::TypeCategory::Character;
    return false;
  }

  mlir::Value genProcedureRef(const Fortran::evaluate::ProcedureRef procRef,
                              mlir::ArrayRef<mlir::Type> resultType) {
    if (const auto *intrinsic{procRef.proc().GetSpecificIntrinsic()}) {
      return genIntrinsicRef(procRef, *intrinsic, resultType[0]);
    }
    // Implicit interface implementation only
    // TODO: Explicit interface, we need to use Characterize here,
    // evaluate::IntrinsicProcTable is required to use it.
    llvm::SmallVector<mlir::Type, 8> argTypes;
    llvm::SmallVector<mlir::Value, 8> operands;
    // Arguments of user functions must be lowered to the correct type.
    for (const auto &arg : procRef.arguments()) {
      if (!arg.has_value())
        TODO(); // optional arguments
      const auto *expr = arg->UnwrapExpr();
      if (!expr)
        TODO(); // assumed type arguments
      if (const auto *sym =
              Fortran::evaluate::UnwrapWholeSymbolDataRef(*expr)) {
        mlir::Value argRef = symMap.lookupSymbol(*sym);
        assert(argRef && "could not get symbol reference");
        if (builder.isCharacter(argRef.getType())) {
          argTypes.push_back(fir::BoxCharType::get(
              builder.getContext(),
              builder.getCharacterKind(argRef.getType())));
          auto ch = builder.materializeCharacter(argRef);
          operands.push_back(builder.createEmboxChar(ch.first, ch.second));
        } else {
          argTypes.push_back(argRef.getType());
          operands.push_back(argRef);
        }
      } else {
        // create a temp to store the expression value
        auto val = genval(*expr);
        mlir::Value addr;
        if (fir::isa_passbyref_type(val.getType())) {
          // expression is already a reference, so just pass it
          addr = val;
        } else {
          // expression is a value, so store it in a temporary so we can
          // pass-by-reference
          addr = builder.createTemporary(getLoc(), val.getType());
          builder.create<fir::StoreOp>(getLoc(), val, addr);
        }
        if (builder.isCharacter(addr.getType())) {
          argTypes.push_back(fir::BoxCharType::get(
              builder.getContext(), builder.getCharacterKind(addr.getType())));
          auto ch = builder.materializeCharacter(addr);
          addr = builder.createEmboxChar(ch.first, ch.second);
        } else {
          argTypes.push_back(addr.getType());
        }
        operands.push_back(addr);
      }
    }
    mlir::FunctionType funTy =
        mlir::FunctionType::get(argTypes, resultType, builder.getContext());
    auto funName = applyNameMangling(procRef.proc());
    auto func = getFunction(funName, funTy);
    if (func.getType() != funTy) {
      // In older Fortran, procedure argument types are inferenced. Deal with
      // the potential mismatches by adding casts to the arguments when the
      // inferenced types do not match exactly.
      llvm::SmallVector<mlir::Value, 8> castedOperands;
      for (const auto &op : llvm::zip(operands, func.getType().getInputs())) {
        auto cast = builder.convertWithSemantics(getLoc(), std::get<1>(op),
                                                 std::get<0>(op));
        castedOperands.push_back(cast);
      }
      operands.swap(castedOperands);
    }
    auto call = builder.create<fir::CallOp>(
        getLoc(), resultType, builder.getSymbolRefAttr(funName), operands);

    if (resultType.size() == 0)
      return {}; // subroutine call
    // For now, Fortran returned values are implemented with a single MLIR
    // function return value.
    assert(call.getNumResults() == 1 &&
           "Expected exactly one result in FUNCTION call");
    return call.getResult(0);
  }

  template <Fortran::common::TypeCategory TC, int KIND>
  mlir::Value
  genval(const Fortran::evaluate::FunctionRef<Fortran::evaluate::Type<TC, KIND>>
             &funRef) {
    llvm::SmallVector<mlir::Type, 1> resTy;
    resTy.push_back(converter.genType(TC, KIND));
    return genProcedureRef(funRef, resTy);
  }

  mlir::Value genval(const Fortran::evaluate::ProcedureRef &procRef) {
    llvm::SmallVector<mlir::Type, 1> resTy;
    if (procRef.HasAlternateReturns())
      resTy.push_back(builder.getIndexType());
    return genProcedureRef(procRef, resTy);
  }

  template <typename A>
  mlir::Value gen(const Fortran::evaluate::Expr<A> &exp) {
    // must be a designator or function-reference (R902)
    return std::visit([&](const auto &e) { return gendef(e); }, exp.u);
  }
  template <typename A>
  mlir::Value gendef(const Fortran::evaluate::Expr<A> &exp) {
    return gen(exp);
  }
  template <typename A>
  mlir::Value genval(const Fortran::evaluate::Expr<A> &exp) {
    return std::visit([&](const auto &e) { return genval(e); }, exp.u);
  }

  template <int KIND>
  mlir::Value genval(const Fortran::evaluate::Expr<Fortran::evaluate::Type<
                         Fortran::common::TypeCategory::Logical, KIND>> &exp) {
    return std::visit([&](const auto &e) { return genval(e); }, exp.u);
  }

  template <typename A>
  mlir::Value gendef(const A &) {
    llvm_unreachable("expression error");
  }

  std::string
  applyNameMangling(const Fortran::evaluate::ProcedureDesignator &proc) {
    if (const auto *symbol = proc.GetSymbol())
      return converter.mangleName(*symbol);
    // Do not mangle intrinsic for now
    assert(proc.GetSpecificIntrinsic() &&
           "expected intrinsic procedure in designator");
    return proc.GetName();
  }
};

} // namespace

mlir::Value Fortran::lower::createSomeExpression(
    mlir::Location loc, Fortran::lower::AbstractConverter &converter,
    const Fortran::evaluate::Expr<Fortran::evaluate::SomeType> &expr,
    Fortran::lower::SymMap &symMap) {
  return ExprLowering{loc, converter, expr, symMap}.genval();
}

mlir::Value Fortran::lower::createSomeAddress(
    mlir::Location loc, Fortran::lower::AbstractConverter &converter,
    const Fortran::evaluate::Expr<Fortran::evaluate::SomeType> &expr,
    Fortran::lower::SymMap &symMap) {
  return ExprLowering{loc, converter, expr, symMap}.gen();
}<|MERGE_RESOLUTION|>--- conflicted
+++ resolved
@@ -530,15 +530,9 @@
           &value) {
     if constexpr (TC == Fortran::common::TypeCategory::Integer) {
       return genIntegerConstant<KIND>(builder.getContext(), value.ToInt64());
-<<<<<<< HEAD
-    } else if constexpr (TC == Fortran::lower::LogicalCat) {
+    } else if constexpr (TC == Fortran::common::TypeCategory::Logical) {
       return genBoolConstant(builder.getContext(), value.IsTrue());
-    } else if constexpr (TC == Fortran::lower::RealCat) {
-=======
-    } else if constexpr (TC == Fortran::common::TypeCategory::Logical) {
-      return genLogicalConstantAsI1(builder.getContext(), value.IsTrue());
     } else if constexpr (TC == Fortran::common::TypeCategory::Real) {
->>>>>>> 4ec7231c
       std::string str = value.DumpHexadecimal();
       if constexpr (KIND == 2) {
         llvm::APFloat floatVal{llvm::APFloatBase::IEEEhalf(), str};
